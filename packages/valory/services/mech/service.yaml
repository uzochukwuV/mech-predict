--- conflicted
+++ resolved
@@ -7,11 +7,7 @@
 fingerprint:
   README.md: bafybeif7ia4jdlazy6745ke2k2x5yoqlwsgwr6sbztbgqtwvs3ndm2p7ba
 fingerprint_ignore_patterns: []
-<<<<<<< HEAD
-agent: valory/mech:0.1.0:bafybeif4nodx7vndpnrfpektbem3fx3fg3vm6bwycuagsmls6y4tnxeav4
-=======
-agent: valory/mech:0.1.0:bafybeifw2qj6n7kwpjdhupjkcwdz4ydqur4j7744jb3vtevcucxcylpd2e
->>>>>>> 11f9a57d
+agent: valory/mech:0.1.0:bafybeidsxvvyks3z5lq7ejkb4rj2ncqpxtqksj7xi2favs7u72syple4ji
 number_of_agents: 4
 deployment:
   agent:
@@ -84,13 +80,10 @@
         slash_threshold_amount: ${SLASH_THRESHOLD_AMOUNT:int:10000000000000000}
         light_slash_unit_amount: ${LIGHT_SLASH_UNIT_AMOUNT:int:5000000000000000}
         serious_slash_unit_amount: ${SERIOUS_SLASH_UNIT_AMOUNT:int:8000000000000000}
-<<<<<<< HEAD
-        service_endpoint_base: ${SERVICE_ENDPOINT_BASE:str:https://dummy_service.autonolas.tech/}
-=======
         agent_registry_address: ${AGENT_REGISTRY_ADDRESS:str:0xE49CB081e8d96920C38aA7AB90cb0294ab4Bc8EA}
         agent_id: ${AGENT_ID:int:3}
         metadata_hash: ${METADATA_HASH:str:f01701220caa53607238e340da63b296acab232c18a48e954f0af6ff2b835b2d93f1962f0}
->>>>>>> 11f9a57d
+        service_endpoint_base: ${SERVICE_ENDPOINT_BASE:str:https://dummy_service.autonolas.tech/}
 2:
   models:
     params:
@@ -116,13 +109,10 @@
         slash_threshold_amount: ${SLASH_THRESHOLD_AMOUNT:int:10000000000000000}
         light_slash_unit_amount: ${LIGHT_SLASH_UNIT_AMOUNT:int:5000000000000000}
         serious_slash_unit_amount: ${SERIOUS_SLASH_UNIT_AMOUNT:int:8000000000000000}
-<<<<<<< HEAD
         service_endpoint_base: ${SERVICE_ENDPOINT_BASE:str:https://dummy_service.autonolas.tech/}
-=======
         agent_registry_address: ${AGENT_REGISTRY_ADDRESS:str:0xE49CB081e8d96920C38aA7AB90cb0294ab4Bc8EA}
         agent_id: ${AGENT_ID:int:3}
         metadata_hash: ${METADATA_HASH:str:f01701220caa53607238e340da63b296acab232c18a48e954f0af6ff2b835b2d93f1962f0}
->>>>>>> 11f9a57d
 3:
   models:
     params:
@@ -148,13 +138,10 @@
         slash_threshold_amount: ${SLASH_THRESHOLD_AMOUNT:int:10000000000000000}
         light_slash_unit_amount: ${LIGHT_SLASH_UNIT_AMOUNT:int:5000000000000000}
         serious_slash_unit_amount: ${SERIOUS_SLASH_UNIT_AMOUNT:int:8000000000000000}
-<<<<<<< HEAD
-        service_endpoint_base: ${SERVICE_ENDPOINT_BASE:str:https://dummy_service.autonolas.tech/}
-=======
         agent_registry_address: ${AGENT_REGISTRY_ADDRESS:str:0xE49CB081e8d96920C38aA7AB90cb0294ab4Bc8EA}
         agent_id: ${AGENT_ID:int:3}
         metadata_hash: ${METADATA_HASH:str:f01701220caa53607238e340da63b296acab232c18a48e954f0af6ff2b835b2d93f1962f0}
->>>>>>> 11f9a57d
+        service_endpoint_base: ${SERVICE_ENDPOINT_BASE:str:https://dummy_service.autonolas.tech/}
 ---
 public_id: valory/task_execution:0.1.0
 type: skill
