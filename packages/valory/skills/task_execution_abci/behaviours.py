# -*- coding: utf-8 -*-
# ------------------------------------------------------------------------------
#
#   Copyright 2023 Valory AG
#
#   Licensed under the Apache License, Version 2.0 (the "License");
#   you may not use this file except in compliance with the License.
#   You may obtain a copy of the License at
#
#       http://www.apache.org/licenses/LICENSE-2.0
#
#   Unless required by applicable law or agreed to in writing, software
#   distributed under the License is distributed on an "AS IS" BASIS,
#   WITHOUT WARRANTIES OR CONDITIONS OF ANY KIND, either express or implied.
#   See the License for the specific language governing permissions and
#   limitations under the License.
#
# ------------------------------------------------------------------------------

"""This package contains round behaviours of TaskExecutionAbciApp."""
import os
from abc import ABC
from multiprocessing.pool import AsyncResult
from typing import Any, Dict, Generator, List, Optional, Set, Tuple, Type, cast

import multibase
import multicodec
import openai  # noqa
from aea.helpers.cid import CID, to_v1

from packages.valory.contracts.agent_mech.contract import AgentMechContract
from packages.valory.contracts.gnosis_safe.contract import (
    GnosisSafeContract,
    SafeOperation,
)
from packages.valory.contracts.multisend.contract import (
    MultiSendContract,
    MultiSendOperation,
)
from packages.valory.protocols.contract_api import ContractApiMessage
from packages.valory.skills.abstract_round_abci.base import AbstractRound
from packages.valory.skills.abstract_round_abci.behaviours import (
    AbstractRoundBehaviour,
    BaseBehaviour,
)
from packages.valory.skills.abstract_round_abci.io_.store import SupportedFiletype
from packages.valory.skills.task_execution_abci.models import Params
from packages.valory.skills.task_execution_abci.rounds import (
    SynchronizedData,
    TaskExecutionAbciApp,
    TaskExecutionAbciPayload,
    TaskExecutionRound,
)
from packages.valory.skills.task_execution_abci.tasks import AnyToolAsTask
from packages.valory.skills.transaction_settlement_abci.payload_tools import (
    hash_payload_to_hex,
)


CID_PREFIX = "f01701220"
ZERO_ETHER_VALUE = 0
SAFE_GAS = 0


class TaskExecutionBaseBehaviour(BaseBehaviour, ABC):
    """Base behaviour for the task_execution_abci skill."""

    @property
    def synchronized_data(self) -> SynchronizedData:
        """Return the synchronized data."""
        return cast(SynchronizedData, super().synchronized_data)

    @property
    def params(self) -> Params:
        """Return the params."""
        return cast(Params, super().params)


class TaskExecutionAbciBehaviour(TaskExecutionBaseBehaviour):
    """TaskExecutionAbciBehaviour"""

    matching_round: Type[AbstractRound] = TaskExecutionRound

    def __init__(self, **kwargs: Any) -> None:
        """Initialize Behaviour."""
        super().__init__(**kwargs)
        self._async_result: Optional[AsyncResult] = None
        self.request_id = None
        self._is_task_prepared = False
        self._invalid_request = False

    def _AsyncBehaviour__handle_waiting_for_message(self) -> None:
        """Handle an 'act' tick, when waiting for a message."""
        # if there is no message coming, skip.
        if self._AsyncBehaviour__notified:  # type: ignore
            try:
                self._AsyncBehaviour__get_generator_act().send(
                    self._AsyncBehaviour__message  # type: ignore
                )
            except StopIteration:
                self._AsyncBehaviour__handle_stop_iteration()
            finally:
                # wait for the next message
                self._AsyncBehaviour__notified = False
                self._AsyncBehaviour__message = None
        else:
            self._AsyncBehaviour__get_generator_act().send(None)

    def async_act(self) -> Generator:  # pylint: disable=R0914,R0915
        """Do the act, supporting asynchronous execution."""

        if not self.context.params.all_tools:
            all_tools = {}
            for file_hash, tools in self.context.params.file_hash_to_tools.items():
                tool_py = yield from self.get_from_ipfs(
                    file_hash, custom_loader=lambda plain: plain
                )
                if tool_py is None:
                    self.context.logger.error(
                        f"Failed to get the tools {tools} with file_hash {file_hash} from IPFS!"
                    )
                all_tools.update({tool: tool_py for tool in tools})
            self.context.params.__dict__["_frozen"] = False
            self.context.params.all_tools = all_tools
            self.context.params.__dict__["_frozen"] = True

        with self.context.benchmark_tool.measure(self.behaviour_id).local():
            task_result = yield from self.get_task_result()
            if task_result is None:
                # the task is not ready yet, check in the next iteration
                return
            payload_content = yield from self.get_payload_content(task_result)
            sender = self.context.agent_address
            payload = TaskExecutionAbciPayload(sender=sender, content=payload_content)
        with self.context.benchmark_tool.measure(self.behaviour_id).consensus():
            yield from self.send_a2a_transaction(payload)
            yield from self.wait_until_round_end()
        self.set_done()

    def get_payload_content(
<<<<<<< HEAD
        self, task_result: Optional[Tuple[str, str, Optional[Dict[str, Any]]]]
=======
        self, task_result: Optional[Tuple[str, bytes, List[Dict]]]
>>>>>>> 391458db
    ) -> Generator[None, None, str]:
        """Get the payload content."""
        if task_result is None:
            # something went wrong, respond with ERROR payload for now
            return TaskExecutionRound.ERROR_PAYLOAD

        request_id, deliver_msg_hash, response_tx = task_result
        deliver_tx = yield from self._get_deliver_tx(
            {"request_id": request_id, "task_result": deliver_msg_hash}
        )
        if deliver_tx is None:
            # something went wrong, respond with ERROR payload for now
            return TaskExecutionRound.ERROR_PAYLOAD

        all_txs = [deliver_tx]
        if response_tx is not None:
            all_txs.append(response_tx)
        multisend_tx_str = yield from self._to_multisend(all_txs)
        if multisend_tx_str is None:
            # something went wrong, respond with ERROR payload for now
            return TaskExecutionRound.ERROR_PAYLOAD

        return multisend_tx_str

    def get_task_result(  # pylint: disable=R0914,R1710
        self,
<<<<<<< HEAD
    ) -> Generator[None, None, Optional[Tuple[str, str, Optional[Dict[str, Any]]]]]:
=======
    ) -> Generator[None, None, Optional[Tuple[str, bytes, List[Dict]]]]:
>>>>>>> 391458db
        """
        Execute a task in the background and wait for the result asynchronously.

        :return: A tuple containing request_id, deliver_msg_hash and multisend transactions.
        :yields: None
        """
        # Check whether the task already exists
        if not self._is_task_prepared and not self._invalid_request:
            # Get the first task in the queue - format: {"requestId": <id>, "data": <ipfs_hash>}
            pending_tasks = self.context.shared_state.get("pending_tasks")
            if len(pending_tasks) == 0:
                # something went wrong, we should not be here, send an error payload
                return None

            task_data = self.context.shared_state.get("pending_tasks").pop(0)
            self.context.logger.info(f"Preparing task with data: {task_data}")
            self.request_id = task_data["requestId"]
            task_data_ = task_data["data"]

            # Verify the data hash and handle encoding
            try:
                file_hash = self._get_ipfs_file_hash(task_data_)
                # Get the file from IPFS
                self.context.logger.info(f"Getting data from IPFS: {file_hash}")
                task_data = yield from self.get_from_ipfs(
                    ipfs_hash=file_hash,
                    filetype=SupportedFiletype.JSON,
                    timeout=self.params.ipfs_fetch_timeout,
                )
                self.context.logger.info(f"Got data from IPFS: {task_data}")

                # Verify the file data
                is_data_valid = (
                    task_data
                    and isinstance(task_data, dict)
                    and "prompt" in task_data
                    and "tool" in task_data
                )  # pylint: disable=C0301
                if (
                    is_data_valid
                    and task_data["tool"] in self.context.params.tools_to_file_hash
                ):
                    self._prepare_task(task_data)
                elif is_data_valid:
                    tool = task_data["tool"]
                    self.context.logger.warning(f"Tool {tool} is not valid.")
                    self._invalid_request = True
                else:
                    self.context.logger.warning("Data is not valid.")
                    self._invalid_request = True
            except Exception:  # pylint: disable=W0718
                self.context.logger.warning("Exception when handling data.")
                self._invalid_request = True

        response_obj = None

        # Handle invalid requests
        if self._invalid_request:
            deliver_msg = "no_op"
            # respond with no_op and no multisend transactions
            request_id = cast(str, self.request_id)
<<<<<<< HEAD
            return request_id, deliver_msg, None
=======
            return request_id, deliver_msg.encode(), []
>>>>>>> 391458db

        self._async_result = cast(AsyncResult, self._async_result)

        # Handle unfinished task
        if not self._invalid_request and not self._async_result.ready():
            self.context.logger.debug("The task is not finished yet.")
            yield from self.sleep(self.params.sleep_time)
            return None

        # Handle finished task
        transaction: Optional[Dict[str, Any]] = None
        if not self._invalid_request and self._async_result.ready():
            # the expected response for the task is: Tuple[str, List[Dict]] = (deliver_msg, transactions)
            # deliver_msg: str = is the string containing the deliver message.
            # transaction: List[Dict] = is the list of transactions to be multisent.
            # Should be an empty list if no transactions are needed.
            # example response: ("task_result", {"to": "0x123", "value": 0, "data": "0x123"})
            task_result: Tuple[str, Dict[str, Any]] = self._async_result.get()
            if task_result is None:
                return None
            deliver_msg, transaction = task_result
            response_obj = {"requestId": self.request_id, "result": deliver_msg}

        self.context.logger.info(f"Response object: {response_obj}")

        # Write to IPFS
        file_path = os.path.join(self.context.data_dir, str(self.request_id))

        obj_hash = yield from self.send_to_ipfs(
            filename=file_path,
            obj=response_obj,
            filetype=SupportedFiletype.JSON,
        )
        obj_hash = to_v1(obj_hash)  # from 2 to 1: base32 encoded CID

        # The original Base32 encoded CID
        base32_cid = obj_hash

        # Decode the Base32 CID to bytes
        cid_bytes = multibase.decode(base32_cid)

        # Remove the multicodec prefix (0x01) from the bytes
        multihash_bytes = multicodec.remove_prefix(cid_bytes)

        # Convert the multihash bytes to a hexadecimal string
        hex_multihash = multihash_bytes.hex()

        hex_multihash = hex_multihash[6:]
        request_id = cast(str, self.request_id)
        return request_id, hex_multihash, transaction

    def _get_ipfs_file_hash(self, data: bytes) -> str:
        """Get hash from bytes"""
        try:
            return str(CID.from_string(data.decode()))
        except Exception:  # noqa
            # if something goes wrong, fallback to sha256
            file_hash = data.hex()
            file_hash = CID_PREFIX + file_hash
            file_hash = str(CID.from_string(file_hash))
            return file_hash

    def _prepare_task(self, task_data: Dict[str, Any]) -> None:
        """Prepare the task."""
        tool_task = AnyToolAsTask()
        tool_py = self.context.params.all_tools[task_data["tool"]]
        local_namespace: Dict[str, Any] = globals().copy()
        if "run" in local_namespace:
            del local_namespace["run"]
        exec(tool_py, local_namespace)  # pylint: disable=W0122  # nosec
        task_data["method"] = local_namespace["run"]
        task_data["api_keys"] = self.params.api_keys
        task_id = self.context.task_manager.enqueue_task(tool_task, kwargs=task_data)
        self._async_result = self.context.task_manager.get_task_result(task_id)
        self._is_task_prepared = True

    def _to_multisend(
        self, transactions: List[Dict]
    ) -> Generator[None, None, Optional[str]]:
        """Transform payload to MultiSend."""
        multi_send_txs = []
        for transaction in transactions:
            transaction = {
                "operation": transaction.get("operation", MultiSendOperation.CALL),
                "to": transaction["to"],
                "value": transaction["value"],
                "data": transaction.get("data", b""),
            }
            multi_send_txs.append(transaction)

        response = yield from self.get_contract_api_response(
            performative=ContractApiMessage.Performative.GET_RAW_TRANSACTION,  # type: ignore
            contract_address=self.params.multisend_address,
            contract_id=str(MultiSendContract.contract_id),
            contract_callable="get_tx_data",
            multi_send_txs=multi_send_txs,
        )
        if response.performative != ContractApiMessage.Performative.RAW_TRANSACTION:
            self.context.logger.error(
                f"Couldn't compile the multisend tx. "
                f"Expected performative {ContractApiMessage.Performative.RAW_TRANSACTION.value}, "  # type: ignore
                f"received {response.performative.value}."
            )
            return None

        # strip "0x" from the response
        multisend_data_str = cast(str, response.raw_transaction.body["data"])[2:]
        tx_data = bytes.fromhex(multisend_data_str)
        tx_hash = yield from self._get_safe_tx_hash(tx_data)
        if tx_hash is None:
            # something went wrong
            return None

        payload_data = hash_payload_to_hex(
            safe_tx_hash=tx_hash,
            ether_value=ZERO_ETHER_VALUE,
            safe_tx_gas=SAFE_GAS,
            operation=SafeOperation.DELEGATE_CALL.value,
            to_address=self.params.multisend_address,
            data=tx_data,
        )
        return payload_data

    def _get_safe_tx_hash(self, data: bytes) -> Generator[None, None, Optional[str]]:
        """
        Prepares and returns the safe tx hash.

        This hash will be signed later by the agents, and submitted to the safe contract.
        Note that this is the transaction that the safe will execute, with the provided data.

        :param data: the safe tx data.
        :return: the tx hash
        """
        response = yield from self.get_contract_api_response(
            performative=ContractApiMessage.Performative.GET_STATE,  # type: ignore
            contract_address=self.synchronized_data.safe_contract_address,
            contract_id=str(GnosisSafeContract.contract_id),
            contract_callable="get_raw_safe_transaction_hash",
            to_address=self.params.multisend_address,  # we send the tx to the multisend address
            value=ZERO_ETHER_VALUE,
            data=data,
            safe_tx_gas=SAFE_GAS,
            operation=SafeOperation.DELEGATE_CALL.value,
        )

        if response.performative != ContractApiMessage.Performative.STATE:
            self.context.logger.error(
                f"Couldn't get safe hash. "
                f"Expected response performative {ContractApiMessage.Performative.STATE.value}, "  # type: ignore
                f"received {response.performative.value}."
            )
            return None

        # strip "0x" from the response hash
        tx_hash = cast(str, response.state.body["tx_hash"])[2:]
        return tx_hash

    def _get_deliver_tx(
        self, task_data: Dict[str, Any]
    ) -> Generator[None, None, Optional[Dict]]:
        """Get the deliver tx."""
        contract_api_msg = yield from self.get_contract_api_response(
            performative=ContractApiMessage.Performative.GET_STATE,  # type: ignore
            contract_address=self.params.agent_mech_contract_address,
            contract_id=str(AgentMechContract.contract_id),
            contract_callable="get_deliver_data",
            request_id=task_data["request_id"],
            data=task_data["task_result"],
        )
        if (
            contract_api_msg.performative != ContractApiMessage.Performative.STATE
        ):  # pragma: nocover
            self.context.logger.warning(
                f"get_deliver_data unsuccessful!: {contract_api_msg}"
            )
            return None

        data = cast(bytes, contract_api_msg.state.body["data"])
        return {
            "to": self.params.agent_mech_contract_address,
            "value": ZERO_ETHER_VALUE,
            "data": data,
        }


class TaskExecutionRoundBehaviour(AbstractRoundBehaviour):
    """TaskExecutionRoundBehaviour"""

    initial_behaviour_cls = TaskExecutionAbciBehaviour
    abci_app_cls = TaskExecutionAbciApp  # type: ignore
    behaviours: Set[Type[BaseBehaviour]] = {TaskExecutionAbciBehaviour}<|MERGE_RESOLUTION|>--- conflicted
+++ resolved
@@ -138,11 +138,7 @@
         self.set_done()
 
     def get_payload_content(
-<<<<<<< HEAD
-        self, task_result: Optional[Tuple[str, str, Optional[Dict[str, Any]]]]
-=======
-        self, task_result: Optional[Tuple[str, bytes, List[Dict]]]
->>>>>>> 391458db
+        self, task_result: Optional[Tuple[str, bytes, Optional[Dict[str, Any]]]]
     ) -> Generator[None, None, str]:
         """Get the payload content."""
         if task_result is None:
@@ -169,11 +165,7 @@
 
     def get_task_result(  # pylint: disable=R0914,R1710
         self,
-<<<<<<< HEAD
-    ) -> Generator[None, None, Optional[Tuple[str, str, Optional[Dict[str, Any]]]]]:
-=======
-    ) -> Generator[None, None, Optional[Tuple[str, bytes, List[Dict]]]]:
->>>>>>> 391458db
+    ) -> Generator[None, None, Optional[Tuple[str, bytes, Optional[Dict[str, Any]]]]]:
         """
         Execute a task in the background and wait for the result asynchronously.
 
@@ -235,11 +227,7 @@
             deliver_msg = "no_op"
             # respond with no_op and no multisend transactions
             request_id = cast(str, self.request_id)
-<<<<<<< HEAD
-            return request_id, deliver_msg, None
-=======
-            return request_id, deliver_msg.encode(), []
->>>>>>> 391458db
+            return request_id, deliver_msg.encode(), None
 
         self._async_result = cast(AsyncResult, self._async_result)
 
